--- conflicted
+++ resolved
@@ -23,10 +23,8 @@
 	PgVectorBackendConfig,
 	PineconeBackendConfig,
 	RedisBackendConfig,
-<<<<<<< HEAD
 	FaissBackendConfig,
-=======
->>>>>>> e5c5c9fa
+
 } from '../config.js';
 
 /**
