/**
 * Vector Storage Configuration Module
 *
 * Defines the configuration schemas for the vector storage system using Zod for
 * runtime validation and type safety. Supports multiple backend types with
 * different configuration requirements.
 *
 * The vector storage system provides similarity search capabilities:
 * - Vector Backend: For similarity search over embeddings
 *
 * Supported backends:
 * - In-Memory: Fast local storage for development/testing
 * - Qdrant: High-performance vector similarity search engine
 * - Milvus: Open-source vector database with horizontal scaling
 * - ChromaDB: Developer-friendly open-source embedding database
 * - Pinecone: Managed vector database service
 * - Weaviate: Open-source vector search engine (planned)
 *
 * @module vector_storage/config
 */

import { z } from 'zod';
import { DEFAULTS, DISTANCE_METRICS } from './constants.js';
import { context } from '@pinecone-database/pinecone/dist/assistant/data/context.js';

/**
 * Base Vector Store Configuration Schema
 *
 * Common configuration options shared by all vector store types.
 * These options control collection settings and connection behavior.
 */
const BaseVectorStoreSchema = z.object({
	/** Name of the collection/index to use */
	collectionName: z.string().min(1).describe('Collection name'),

	/** Dimension of vectors (must match embedding model output) */
	dimension: z.number().int().positive().default(DEFAULTS.DIMENSION).describe('Vector dimension'),

	/** Maximum number of concurrent connections */
	maxConnections: z.number().int().positive().optional().describe('Maximum connections'),

	/** Connection timeout in milliseconds */
	connectionTimeoutMillis: z.number().int().positive().optional().describe('Connection timeout'),

	/** Backend-specific options */
	options: z.record(z.any()).optional().describe('Backend-specific options'),
});

/**
 * In-Memory Vector Store Configuration
 *
 * Simple in-memory vector storage for development and testing.
 * Data is lost when the process exits.
 *
 * @example
 * ```typescript
 * const config: InMemoryBackendConfig = {
 *   type: 'in-memory',
 *   collectionName: 'test_vectors',
 *   dimension: 1536,
 *   maxVectors: 10000
 * };
 * ```
 */
const InMemoryBackendSchema = BaseVectorStoreSchema.extend({
	type: z.literal('in-memory'),

	/** Maximum number of vectors to store (prevents memory overflow) */
	maxVectors: z.number().int().positive().default(10000).describe('Maximum vectors to store'),
}).strict();

export type InMemoryBackendConfig = z.infer<typeof InMemoryBackendSchema>;

/**
 * Qdrant Backend Configuration
 *
 * Configuration for Qdrant vector database backend.
 * Supports both direct connection parameters and connection URLs.
 *
 * @example
 * ```typescript
 * // Using connection URL
 * const config: QdrantBackendConfig = {
 *   type: 'qdrant',
 *   url: 'http://localhost:6333',
 *   collectionName: 'documents',
 *   dimension: 1536
 * };
 *
 * // Using individual parameters
 * const config: QdrantBackendConfig = {
 *   type: 'qdrant',
 *   host: 'localhost',
 *   port: 6333,
 *   apiKey: 'secret',
 *   collectionName: 'documents',
 *   dimension: 1536
 * };
 * ```
 */
const QdrantBackendSchema = BaseVectorStoreSchema.extend({
	type: z.literal('qdrant'),

	/** Qdrant connection URL (http://...) - overrides individual params if provided */
	url: z.string().url().optional().describe('Qdrant connection URL'),

	/** Qdrant server hostname */
	host: z.string().optional().describe('Qdrant host'),

	/** Qdrant REST API port (default: 6333) */
	port: z
		.number()
		.int()
		.positive()
		.default(DEFAULTS.QDRANT_PORT)
		.optional()
		.describe('Qdrant port'),

	/** Qdrant API key for authentication */
	apiKey: z.string().optional().describe('Qdrant API key'),

	/** Store vectors on disk (for large datasets) */
	onDisk: z.boolean().optional().describe('Store vectors on disk'),

	/** Path for local Qdrant storage (if not using remote server) */
	path: z.string().optional().describe('Local storage path'),

	/** Distance metric for similarity search */
	distance: z
		.enum([
			DISTANCE_METRICS.COSINE,
			DISTANCE_METRICS.EUCLIDEAN,
			DISTANCE_METRICS.DOT_PRODUCT,
			DISTANCE_METRICS.MANHATTAN,
		] as const)
		.default(DEFAULTS.QDRANT_DISTANCE)
		.optional()
		.describe('Distance metric'),
}).strict();

export type QdrantBackendConfig = z.infer<typeof QdrantBackendSchema>;

/**
 * Milvus Backend Configuration
 *
 * Configuration for Milvus vector database backend.
 *
 * @example
 * ```typescript
 * const config: MilvusBackendConfig = {
 *   type: 'milvus',
 *   url: 'http://localhost:19530',
 *   collectionName: 'documents',
 *   dimension: 1536
 * };
 * ```
 */
const MilvusBackendSchema = BaseVectorStoreSchema.extend({
	type: z.literal('milvus'),

	/** Milvus connection URL (http://...) - overrides individual params if provided */
	url: z.string().url().optional().describe('Milvus connection URL'),

	/** Milvus server hostname */
	host: z.string().optional().describe('Milvus host'),

	/** Milvus REST API port (default: 19530) */
	port: z.number().int().positive().default(19530).optional().describe('Milvus port'),

	/** Milvus username for authentication (Zilliz Cloud) */
	username: z.string().optional().describe('Milvus username'),

	/** Milvus password for authentication (Zilliz Cloud) */
	password: z.string().optional().describe('Milvus password'),

	/** Milvus API token for authentication (Zilliz Cloud) */
	token: z.string().optional().describe('Milvus API token'),
}).strict();

export type MilvusBackendConfig = z.infer<typeof MilvusBackendSchema>;

/**
 * Faiss Backend Configuration
 *
 * Configuration for Faiss vector database backend.
 *
 * @example
 * ```typescript
 * const config: FaissBackendConfig = {
 *   type: 'faiss',
 *   collectionName: 'documents',
 *   dimension: 1536
 * };
 * ```
 */
export const FaissBackendSchema = BaseVectorStoreSchema.extend({
	type: z.literal('faiss'),
	/** Distance metric for similarity search */
	distance: z
		.enum(['Cosine', 'Euclidean', 'IP'] as const)
		.default('Cosine')
		.optional()
		.describe('Distance metric'),
	/** Path to store the FAISS index file (for persistence) */
	baseStoragePath: z.string().optional().describe('Base directory for FAISS collection data'),
}).strict();

export type FaissBackendConfig = z.infer<typeof FaissBackendSchema>;

/**
 * ChromaDB Backend Configuration
 *
 * Configuration for ChromaDB vector database backend.
 * Supports both HTTP client connection and embedded mode.
 *
 * @example
 * ```typescript
 * // Using connection URL
 * const config: ChromaBackendConfig = {
 *   type: 'chroma',
 *   url: 'http://localhost:8000',
 *   collectionName: 'documents',
 *   dimension: 1536
 * };
 *
 * // Using individual parameters
 * const config: ChromaBackendConfig = {
 *   type: 'chroma',
 *   host: 'localhost',
 *   port: 8000,
 *   collectionName: 'documents',
 *   dimension: 1536,
 *   headers: { 'Authorization': 'Bearer token' }
 * };
 * ```
 */
const ChromaBackendSchema = BaseVectorStoreSchema.extend({
	type: z.literal('chroma'),

	/** ChromaDB connection URL (http://...) - overrides individual params if provided */
	url: z.string().url().optional().describe('ChromaDB connection URL'),

	/** ChromaDB server hostname */
	host: z.string().optional().describe('ChromaDB host'),

	/** ChromaDB HTTP port (default: 8000) */
	port: z.number().int().positive().default(8000).optional().describe('ChromaDB port'),

	/** Use SSL/TLS for connection (default: false) */
	ssl: z.boolean().default(false).optional().describe('Use SSL/TLS for connection'),

	/** Custom HTTP headers for authentication */
	headers: z.record(z.string()).optional().describe('Custom HTTP headers'),

	/** Distance metric for similarity search */
	distance: z
		.enum(['cosine', 'l2', 'euclidean', 'ip', 'dot'] as const)
		.default('cosine')
		.optional()
		.describe('Distance metric'),

	/** Custom path for ChromaDB API endpoints */
	path: z.string().optional().describe('Custom API path'),
}).strict();

export type ChromaBackendConfig = z.infer<typeof ChromaBackendSchema>;

/**
 * Pinecone Backend Configuration
 *
 * Configuration for Pinecone managed vector database backend.
 * Requires API key and environment for authentication.
 *
 * @example
 * ```typescript
 * const config: PineconeBackendConfig = {
 *   type: 'pinecone',
 *   apiKey: 'your-api-key',
 *   indexName: 'knowledge-memory',
 *   dimension: 1536,
 *   namespace: 'default'
 * };
 * ```
 */
const PineconeBackendSchema = BaseVectorStoreSchema.extend({
	type: z.literal('pinecone'),

	/** Pinecone API key for authentication */
	apiKey: z.string().min(1).describe('Pinecone API key'),

	/** Pinecone provider (optional) */
	provider: z.string().optional().describe('Pinecone provider'),

	/** Pinecone region (default: 'us-west1') */
	region: z.string().default(DEFAULTS.PINECONE_REGION).optional().describe('Pinecone region'),

	/** Distance metric for similarity search */
	metric: z
		.enum(['cosine', 'euclidean', 'dotproduct'] as const)
		.default('cosine')
		.optional()
		.describe('Distance metric'),

	/** Pinecone pod type (for performance tuning) */
	podType: z.string().optional().describe('Pinecone pod type'),

	/** Number of replicas for high availability */
	replicas: z.number().int().positive().optional().describe('Number of replicas'),

	/** Source collection for cloning */
	sourceCollection: z.string().optional().describe('Source collection for cloning'),
}).strict();

export type PineconeBackendConfig = z.infer<typeof PineconeBackendSchema>;

/**
 * PgVector Backend Configuration
 *
 * Configuration for PostgreSQL with pgvector extension.
 * Supports both connection URL and individual parameters.
 *
 * @example
 * ```typescript
 * // Using connection URL
 * const config: PgVectorBackendConfig = {
 *   type: 'pgvector',
 *   url: 'postgresql://user:pass@localhost:5432/vectordb',
 *   collectionName: 'embeddings',
 *   dimension: 1536
 * };
 * ```
 */

const PgVectorBackendSchema = BaseVectorStoreSchema.extend({
	type: z.literal('pgvector'),

	/** PostgreSQL connection URL (postgresql://...) - overrides individual params if provided */
	url: z.string().url().optional().describe('PostgreSQL connection URL'),

	/** Use SSL/TLS for connection (default: false) */
	ssl: z.boolean().default(false).optional().describe('Use SSL/TLS for connection'),

	/** Distance metric for similarity search */
	distance: z
		.enum(['Cosine', 'Euclidean', 'Dot', 'Manhattan'])
		.default('Cosine')
		.optional()
		.describe('Distance metric for pgvector'),

	/** Connection pool size (default: 10) */
	poolSize: z.number().int().positive().default(10).optional().describe('Connection pool size'),

	/** Index type for vector similarity search */
	indexType: z
		.enum(['ivfflat', 'hnsw'] as const)
		.default('hnsw')
		.optional()
		.describe('Vector index type'),

	indexMetric: z
		.enum(['vector_l2_ops', 'vector_ip_ops', 'vector_cosine_ops'] as const)
		.default('vector_l2_ops')
		.optional()
		.describe('Vector index metric for pgvector'),
	/** Schema name (default: 'public') */
	schema: z.string().default('public').optional().describe('PostgreSQL schema name'),
}).strict();
export type PgVectorBackendConfig = z.infer<typeof PgVectorBackendSchema>;

/**
 * Redis Vector Store Configuration
 *
 * @example
 * const localConfig: RedisBackendConfig = {
 *   type: 'redis',
 *   url: 'redis://localhost:6379/0', // redis[s]://[[username][:password]@]host[:port][/db-number]
 *   // Alternatively, you can specify connection parameters separately:
 *   host: 'localhost',
 *   port: 6379,
 *   username: 'default', // optional if ACL is not enabled
 *   password: '',        // empty if no password is set
 *   database: 0,
 *   distance: 'COSINE',
 * };
 * // If using Redis Cloud, url must be: rediss://
 */

export const RedisBackendSchema = BaseVectorStoreSchema.extend({
	type: z.literal('redis'),
	url: z.string().url().describe('Redis connection URL (redis://...)'),
	host: z.string().optional().describe('Redis host'),
	port: z.number().int().positive().default(6379).optional().describe('Redis port'),
	username: z.string().optional().describe('Redis username'),
	password: z.string().optional().describe('Redis password'),
	distance: z
		.enum(['COSINE', 'L2', 'IP'])
		.default('COSINE')
		.optional()
		.describe('Distance metric for Redis vector similarity search'),
}).strict();

export type RedisBackendConfig = z.infer<typeof RedisBackendSchema>;

/**
 * Backend Configuration Union Schema
 *
 * Discriminated union of all supported backend configurations.
 * Uses the 'type' field to determine which configuration schema to apply.
 *
 * Includes custom validation to ensure backends have required connection info.
 */
const BackendConfigSchema = z
	.discriminatedUnion(
		'type',
		[
			InMemoryBackendSchema,
			QdrantBackendSchema,
			MilvusBackendSchema,
			ChromaBackendSchema,
			PineconeBackendSchema,
			PgVectorBackendSchema,
<<<<<<< HEAD
			FaissBackendSchema,
=======
>>>>>>> e5c5c9fa
			RedisBackendSchema,
		],
		{
			errorMap: (issue, ctx) => {
				if (issue.code === z.ZodIssueCode.invalid_union_discriminator) {
					return {
						message: `Invalid backend type. Expected 'in-memory', 'qdrant', 'milvus', 'chroma', 'pinecone', 'pgvector', or 'redis'.`,
					};
				}
				return { message: ctx.defaultError };
			},
		}
	)
	.describe('Backend configuration for vector storage system')
	.superRefine((data, ctx) => {
		// Validate Qdrant backend requirements
		if (data.type === 'qdrant') {
			// Qdrant requires either a connection URL or a host
			if (!data.url && !data.host) {
				ctx.addIssue({
					code: z.ZodIssueCode.custom,
					message: "Qdrant backend requires either 'url' or 'host' to be specified",
					path: ['url'],
				});
			}
		}
		// Validate Milvus backend requirements
		if (data.type === 'milvus') {
			if (!data.url && !data.host) {
				ctx.addIssue({
					code: z.ZodIssueCode.custom,
					message: "Milvus backend requires either 'url' or 'host' to be specified",
					path: ['url'],
				});
			}
		}
		// Validate ChromaDB backend requirements
		if (data.type === 'chroma') {
			// ChromaDB requires either a connection URL or a host
			if (!data.url && !data.host) {
				ctx.addIssue({
					code: z.ZodIssueCode.custom,
					message: "ChromaDB backend requires either 'url' or 'host' to be specified",
					path: ['url'],
				});
			}
		}
		// Validate Pinecone backend requirements
		if (data.type === 'pinecone') {
			// Pinecone requires API key, environment, and indexName
			if (!data.apiKey) {
				ctx.addIssue({
					code: z.ZodIssueCode.custom,
					message: "Pinecone backend requires 'apiKey' to be specified",
					path: ['apiKey'],
				});
			}
		}
		// Validate PgVector backend requirements
		if (data.type === 'pgvector') {
			// PgVector requires either a connection URL or host and database
			if (!data.url) {
				ctx.addIssue({
					code: z.ZodIssueCode.custom,
					message:
						"PgVector backend requires either 'url' or both 'host' and 'database' to be specified",
					path: ['url'],
				});
			}
		}
<<<<<<< HEAD
		// Validate Faiss backend requirements
		if (data.type === 'faiss') {
			if (!data.baseStoragePath) {
				console.log('Faiss backend requires baseStoragePath');
				ctx.addIssue({
					code: z.ZodIssueCode.custom,
					message: "Faiss backend requires 'baseStoragePath' to be specified",
					path: ['baseStoragePath'],
				});
			}
		}
=======
>>>>>>> e5c5c9fa
		// Validate Redis backend requirements
		if (data.type === 'redis') {
			// Redis requires either a connection URL or host and port
			if (!data.url && (!data.host || !data.port)) {
				ctx.addIssue({
					code: z.ZodIssueCode.custom,
					message: "Redis backend requires either 'url' or both 'host' and 'port' to be specified",
					path: ['url'],
				});
			}
		}
<<<<<<< HEAD
		// Validate Faiss backend requirements
		if (data.type === 'faiss') {
			if (!data.baseStoragePath) {
				console.log('Faiss backend requires baseStoragePath');
				ctx.addIssue({
					code: z.ZodIssueCode.custom,
					message: "Faiss backend requires 'baseStoragePath' to be specified",
					path: ['baseStoragePath'],
				});
			}
		}
=======
>>>>>>> e5c5c9fa
		// Validate collection name format
		if (!/^[a-zA-Z0-9_-]+$/.test(data.collectionName)) {
			ctx.addIssue({
				code: z.ZodIssueCode.custom,
				message: 'Collection name must contain only letters, numbers, underscores, and hyphens',
				path: ['collectionName'],
			});
		}
	});

export type BackendConfig = z.infer<typeof BackendConfigSchema>;

/**
 * Vector Storage System Configuration Schema
 *
 * Top-level configuration for the vector storage system.
 * Unlike the dual-backend storage system, vector storage uses a single backend.
 *
 * @example
 * ```typescript
 * const vectorConfig: VectorStoreConfig = {
 *   type: 'qdrant',
 *   host: 'localhost',
 *   port: 6333,
 *   collectionName: 'embeddings',
 *   dimension: 1536
 * };
 * ```
 */
export const VectorStoreSchema = BackendConfigSchema;

export type VectorStoreConfig = z.infer<typeof VectorStoreSchema>;<|MERGE_RESOLUTION|>--- conflicted
+++ resolved
@@ -419,10 +419,7 @@
 			ChromaBackendSchema,
 			PineconeBackendSchema,
 			PgVectorBackendSchema,
-<<<<<<< HEAD
 			FaissBackendSchema,
-=======
->>>>>>> e5c5c9fa
 			RedisBackendSchema,
 		],
 		{
@@ -493,7 +490,6 @@
 				});
 			}
 		}
-<<<<<<< HEAD
 		// Validate Faiss backend requirements
 		if (data.type === 'faiss') {
 			if (!data.baseStoragePath) {
@@ -505,8 +501,7 @@
 				});
 			}
 		}
-=======
->>>>>>> e5c5c9fa
+
 		// Validate Redis backend requirements
 		if (data.type === 'redis') {
 			// Redis requires either a connection URL or host and port
@@ -518,20 +513,7 @@
 				});
 			}
 		}
-<<<<<<< HEAD
-		// Validate Faiss backend requirements
-		if (data.type === 'faiss') {
-			if (!data.baseStoragePath) {
-				console.log('Faiss backend requires baseStoragePath');
-				ctx.addIssue({
-					code: z.ZodIssueCode.custom,
-					message: "Faiss backend requires 'baseStoragePath' to be specified",
-					path: ['baseStoragePath'],
-				});
-			}
-		}
-=======
->>>>>>> e5c5c9fa
+
 		// Validate collection name format
 		if (!/^[a-zA-Z0-9_-]+$/.test(data.collectionName)) {
 			ctx.addIssue({
