--- conflicted
+++ resolved
@@ -160,18 +160,7 @@
 
 # System prompt - User customizable
 # This prompt will be combined with built-in tool usage instructions
-<<<<<<< HEAD
-# systemPrompt:
-#   enabled: true
-#   content: |
-#     You are an AI programming assistant focused on coding and reasoning tasks. You excel at:
-#     - Writing clean, efficient code
-#     - Debugging and problem-solving
-#     - Code review and optimization
-#     - Explaining complex technical concepts
-#     - Reasoning through programming challenges
-systemPrompt: 'You are a helpful AI assistant with memory capabilities.'
-=======
+
 systemPrompt:
   enabled: true
   content: |
@@ -182,5 +171,4 @@
     - Explaining complex technical concepts
     - Reasoning through programming challenges
   
-    You should call each tool at most once per user request unless explicitly instructed otherwise.
->>>>>>> 764876a3
+    You should call each tool at most once per user request unless explicitly instructed otherwise.